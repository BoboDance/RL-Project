import torch
import torch.nn as nn
import torch.nn.functional as F


# code from https://github.com/ikostrikov/pytorch-a3c/blob/master/model.py


def init_weights(m):
    if isinstance(m, nn.Linear):
        # nn.init.normal_(m.weight.data, 0, .1)
        nn.init.kaiming_normal_(m.weight.data)
        m.bias.data.fill_(0)


# for loading stab policy:

# init:
#         n_hidden = 200
#
#         self.n_inputs = self.n_inputs
#         self.hidden_action1 = nn.Linear(self.n_inputs, n_hidden)
#         self.hidden_action2 = nn.Linear(n_hidden, n_hidden)
#         self.mu = nn.Linear(n_hidden, self.n_outputs)
#         self.sigma = nn.Linear(n_hidden, self.n_outputs)
#
#         self.apply(init_weights)
#         self.train()

# forward:
# action_hidden = F.relu(self.hidden_action1(inputs))
# action_hidden = F.relu(self.hidden_action2(action_hidden))
# mu = 5 * torch.tanh(self.mu(action_hidden))
# sigma = F.softplus(self.sigma(action_hidden)) + 1e-5

load_stab = False #True


class CriticNetwork(torch.nn.Module):
    def __init__(self, n_inputs, action_space, n_hidden):
        super(CriticNetwork, self).__init__()

        self.action_space = action_space

        self.n_outputs = action_space.shape[0]
        self.n_inputs = n_inputs
        self.n_hidden = n_hidden

        if load_stab:
            # n_hidden = 200

            self.n_inputs = self.n_inputs
            self.hidden_value1 = nn.Linear(self.n_inputs, self.n_hidden)
            #self.hidden_value2 = nn.Linear(n_hidden, n_hidden)
            self.value = nn.Linear(self.n_hidden, 1)

            self.apply(init_weights)
            self.train()
        else:
<<<<<<< HEAD
            # n_hidden = 64

            self.n_inputs = self.n_inputs

            self.inputs = nn.Linear(self.n_inputs, self.n_hidden)
            self.hidden_value1 = nn.Linear(self.n_hidden, self.n_hidden)
            self.hidden_value2 = nn.Linear(self.n_hidden, self.n_hidden)
            #self.hidden_value3 = nn.Linear(n_hidden, n_hidden)
=======
            n_hidden = 100

            self.n_inputs = self.n_inputs

            self.inputs = nn.Linear(self.n_inputs, n_hidden)
            # self.hidden_value1 = nn.Linear(n_hidden, n_hidden)
            # self.hidden_value2 = nn.Linear(n_hidden, n_hidden)
            # self.hidden_value3 = nn.Linear(n_hidden, n_hidden)
>>>>>>> af91cf34

            self.value = nn.Linear(self.n_hidden, 1)

            self.apply(init_weights)
            self.train()

    def forward(self, x):
        """
        Defines the forward pass of the network.

        :param x: Input array object which sufficiently represents the full state of the environment.
        :return: value
        """

        x = x.float()

        if load_stab:
            x = F.relu(self.hidden_value1(x))
            #x = F.relu(self.hidden_value2(x))
        else:
            x = F.relu(self.inputs(x))
<<<<<<< HEAD
            x = F.relu(self.hidden_value1(x))
            x = F.relu(self.hidden_value2(x))
            #x = F.relu(self.hidden_value3(x))
=======
            # x = F.relu(self.hidden_value1(x))
            # x = F.relu(self.hidden_value2(x))
            # x = F.relu(self.hidden_value3(x))
>>>>>>> af91cf34

        return self.value(x)<|MERGE_RESOLUTION|>--- conflicted
+++ resolved
@@ -57,17 +57,7 @@
             self.apply(init_weights)
             self.train()
         else:
-<<<<<<< HEAD
             # n_hidden = 64
-
-            self.n_inputs = self.n_inputs
-
-            self.inputs = nn.Linear(self.n_inputs, self.n_hidden)
-            self.hidden_value1 = nn.Linear(self.n_hidden, self.n_hidden)
-            self.hidden_value2 = nn.Linear(self.n_hidden, self.n_hidden)
-            #self.hidden_value3 = nn.Linear(n_hidden, n_hidden)
-=======
-            n_hidden = 100
 
             self.n_inputs = self.n_inputs
 
@@ -75,7 +65,6 @@
             # self.hidden_value1 = nn.Linear(n_hidden, n_hidden)
             # self.hidden_value2 = nn.Linear(n_hidden, n_hidden)
             # self.hidden_value3 = nn.Linear(n_hidden, n_hidden)
->>>>>>> af91cf34
 
             self.value = nn.Linear(self.n_hidden, 1)
 
@@ -97,14 +86,8 @@
             #x = F.relu(self.hidden_value2(x))
         else:
             x = F.relu(self.inputs(x))
-<<<<<<< HEAD
-            x = F.relu(self.hidden_value1(x))
-            x = F.relu(self.hidden_value2(x))
-            #x = F.relu(self.hidden_value3(x))
-=======
             # x = F.relu(self.hidden_value1(x))
             # x = F.relu(self.hidden_value2(x))
             # x = F.relu(self.hidden_value3(x))
->>>>>>> af91cf34
 
         return self.value(x)