--- conflicted
+++ resolved
@@ -8,8 +8,8 @@
 
 def init_weights(m):
     if isinstance(m, nn.Linear):
-        nn.init.normal_(m.weight.data, 0, .05)
-        # nn.init.kaiming_normal_(m.weight.data)
+        # nn.init.normal_(m.weight.data, 0, .1)
+        nn.init.kaiming_normal_(m.weight.data)
         m.bias.data.fill_(0)
 
 
@@ -45,9 +45,6 @@
         self.n_outputs = action_space.shape[0]
         self.n_inputs = n_inputs
 
-<<<<<<< HEAD
-        n_hidden = 200
-=======
         if load_stab:
             n_hidden = 200
 
@@ -60,21 +57,13 @@
             self.train()
         else:
             n_hidden = 64
->>>>>>> 3c38c420
 
             self.n_inputs = self.n_inputs
 
-<<<<<<< HEAD
-        self.inputs = nn.Linear(self.n_inputs, n_hidden)
-        # self.hidden_value1 = nn.Linear(n_hidden, n_hidden)
-        # self.hidden_value2 = nn.Linear(n_hidden, n_hidden)
-        # self.hidden_value3 = nn.Linear(n_hidden, n_hidden)
-=======
             self.inputs = nn.Linear(self.n_inputs, n_hidden)
             self.hidden_value1 = nn.Linear(n_hidden, n_hidden)
             self.hidden_value2 = nn.Linear(n_hidden, n_hidden)
             self.hidden_value3 = nn.Linear(n_hidden, n_hidden)
->>>>>>> 3c38c420
 
             self.value = nn.Linear(n_hidden, 1)
 
@@ -91,12 +80,6 @@
 
         x = x.float()
 
-<<<<<<< HEAD
-        x = F.relu(self.inputs(x))
-        # x = F.relu(self.hidden_value1(x))
-        # x = F.leaky_relu(self.hidden_value2(x), .1)
-        # x = F.leaky_relu(self.hidden_value3(x), .1)
-=======
         if load_stab:
             x = F.relu(self.hidden_value1(x))
             x = F.relu(self.hidden_value2(x))
@@ -105,6 +88,5 @@
             x = F.relu(self.hidden_value1(x))
             x = F.relu(self.hidden_value2(x))
             x = F.relu(self.hidden_value3(x))
->>>>>>> 3c38c420
 
         return self.value(x)