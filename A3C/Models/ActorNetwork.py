--- conflicted
+++ resolved
@@ -82,18 +82,7 @@
             self.train()
 
         else:
-<<<<<<< HEAD
             #n_hidden = 200
-
-            self.n_inputs = self.n_inputs
-            self.inputs = nn.Linear(self.n_inputs, self.n_hidden)
-            self.hidden_action1 = nn.Linear(n_hidden, self.n_hidden)
-            self.hidden_action2 = nn.Linear(n_hidden, self.n_hidden)
-            #self.hidden_action3 = nn.Linear(n_hidden, n_hidden)
-            self.mu = nn.Linear(self.n_hidden, self.n_outputs)
-            self.sigma = nn.Linear(self.n_hidden, self.n_outputs)
-=======
-            n_hidden = 200
 
             self.n_inputs = self.n_inputs
             self.inputs = nn.Linear(self.n_inputs, n_hidden)
@@ -102,7 +91,6 @@
             # self.hidden_action3 = nn.Linear(n_hidden, n_hidden)
             self.mu = nn.Linear(n_hidden, self.n_outputs)
             self.sigma = nn.Linear(n_hidden, self.n_outputs)
->>>>>>> af91cf34
 
             self.apply(init_weights)
             self.train()
@@ -117,15 +105,9 @@
         else:
             x = x.float()
             x = F.relu(self.inputs(x))
-<<<<<<< HEAD
-            x = F.relu(self.hidden_action1(x))
-            x = F.relu(self.hidden_action2(x))
-            #x = F.relu(self.hidden_action3(x))
-=======
             # x = F.relu(self.hidden_action1(x))
             # x = F.relu(self.hidden_action2(x))
             # x = F.relu(self.hidden_action3(x))
->>>>>>> af91cf34
             # TODO work only between [-5, 5] for cartpole
             # mu = torch.from_numpy(self.action_space.high) * torch.tanh(self.mu(x))
             mu = torch.tanh(self.mu(x)) * self.max_action
