--- conflicted
+++ resolved
@@ -11,12 +11,8 @@
 def init_weights(m):
     if isinstance(m, nn.Linear):
         # nn.init.normal_(m.weight.data, 0, .01)
-<<<<<<< HEAD
         nn.init.kaiming_normal_(m.weight.data, nonlinearity="leaky_relu")
         # nn.init.orthogonal_(m.weight.data, gain=1)
-=======
-        nn.init.kaiming_normal_(m.weight.data)
->>>>>>> e0a412fe
         m.bias.data.fill_(0)
 
 
@@ -26,11 +22,7 @@
 
         self.n_actions = n_actions
         self.n_inputs = n_inputs
-<<<<<<< HEAD
-        self.n_hidden = 32
-=======
         self.n_hidden = 200
->>>>>>> e0a412fe
 
         # act = nn.LeakyReLU()
         act = nn.ReLU()
