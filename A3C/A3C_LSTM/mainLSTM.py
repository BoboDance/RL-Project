--- conflicted
+++ resolved
@@ -20,15 +20,11 @@
 parser = argparse.ArgumentParser(description='A3C')
 parser.add_argument('--lr', type=float, default=0.0001,
                     help='learning rate (default: 0.0001)')
-<<<<<<< HEAD
-parser.add_argument('--n-hidden', type=int, default=256, #256,
-=======
 parser.add_argument('--n-hidden', type=int, default=200,
->>>>>>> 3c38c420
                     help='amount of hidden nodes (default: 256')
 parser.add_argument('--gamma', type=float, default=0.995,
                     help='discount factor for rewards (default: 0.99)')
-parser.add_argument('--gae', type=boolprint, default=True,
+parser.add_argument('--gae', type=bool, default=True,
                     help='use general advantage estimation (default: True)')
 parser.add_argument('--tau', type=float, default=1.00,
                     help='parameter for GAE (default: 1.00)')
@@ -36,25 +32,16 @@
                     help='entropy term coefficient (default: 0.01)')
 parser.add_argument('--value-loss-coef', type=float, default=0.5,
                     help='value loss coefficient (default: 0.5)')
-parser.add_argument('--max-grad-norm', type=float, default=1000,
+parser.add_argument('--max-grad-norm', type=float, default=40,
                     help='value loss coefficient (default: 40)')
 parser.add_argument('--seed', type=int, default=1,
                     help='random seed (default: 1)')
-<<<<<<< HEAD
-parser.add_argument('--num-processes', type=int, default=4,
-                    help='how many training processes to use (default: 2)')
-parser.add_argument('--t-max', type=int, default=20,
-                    help='number of forward steps in A3C (default: 10)')
-parser.add_argument('--max-episode-length', type=int, default=3000,
-                    help='maximum length of an episode (default: 1000000)')
-=======
 parser.add_argument('--num-processes', type=int, default=2,
                     help='how many training processes to use (default: 2)')
 parser.add_argument('--t-max', type=int, default=10,
                     help='number of forward steps in A3C (default: 10)')
 parser.add_argument('--max-episode-length', type=int, default=5000,
                     help='maximum length of an episode (default: 5000)')
->>>>>>> 3c38c420
 parser.add_argument('--env-name', default='CartpoleSwingShort-v0',
                     help='environment to train on (default: CartpoleStabShort-v0)')
 parser.add_argument('--no-shared', default=False,
@@ -97,5 +84,6 @@
         p.start()
         processes.append(p)
 
+    print('before join')
     for p in processes:
         p.join()