import logging
import time
from multiprocessing import Value
from threading import Thread

import gym
import quanser_robots
import quanser_robots.cartpole
import quanser_robots.cartpole.cartpole
import torch
import torch.nn.functional as F
from gym.spaces import Discrete, Box
from torch.optim import Optimizer
import matplotlib.pyplot as plt
import logging

from A3C.ActorCriticNetwork import ActorCriticNetwork


def sync_grads(model: ActorCriticNetwork, shared_model: ActorCriticNetwork) -> None:
    """
    This method synchronizes the grads of the local network with the global network.
    :return:
    :param model: local worker model
    :param shared_model: shared global model
    :return:
    """
    for param, shared_param in zip(model.parameters(), shared_model.parameters()):
        if shared_param.grad is not None:
            return
        shared_param._grad = param.grad


class Worker(Thread):

    # DEBUG list to store the taken actions by the worker threads
    actions_taken_training = []
    values_training = []

    def __init__(self, env_name: str, worker_id: int, global_model: ActorCriticNetwork, seed: int, T: Value,
                 lr: float = 1e-4, n_steps: int = 0, t_max: int = 100000, gamma: float = .99,
                 tau: float = 1, beta: float = .01, value_loss_coef: float = .5,
                 optimizer: Optimizer = None, is_train: bool = True, use_gae: bool = True,
                 is_discrete: bool = False, lock=None) -> None:
        """
        Initialize Worker thread for A3C algorithm
        :param use_gae: use Generalize Advantage Estimate
        :param t_max: maximum episodes for training
        :param env_name: gym environment name
        :param worker_id: number of workers
        :param T: global shared counter
        :param optimizer: torch optimizer instance, either shared Optimizer or None for individual
        :param beta: entropy weight factor
        :param tau: TODO hyperparam for GAE
        :param gamma: discount factor
        :param global_model: shared global model to get the parameters from
        :param seed: seed to ensure reproducibility
        :param lr: learning rate for the workers NN
        :param n_steps: amount of steps for training
        :param value_loss_coef: factor for scaling the value loss
        """
        super(Worker, self).__init__()

        self.is_discrete = is_discrete

        # separate env for each worker
        self.env_name = env_name

        # check if the requested environment is a quanser robot env
        if self.env_name in ['CartpoleStabShort-v0']:
            self.env = quanser_robots.GentlyTerminating(gym.make(self.env_name))
        else:
            # use the official gym env as default
            self.env = gym.make(self.env_name)

        # DEBUG information about the environment
        logging.debug('Chosen Environment %s' % self.env_name)
        logging.debug('Observation Space: %s' % self.env.observation_space)
        logging.debug('Action Space: %s' % self.env.action_space)
        logging.debug('Action Range: [%.3f, %.3f]' % (self.env.action_space.low, self.env.action_space.high))
        #print(self.env.action_space)

        # training params
        self.n_steps = n_steps
        self.tau = tau
        self.discount = gamma
        self.beta = beta
        self.value_loss_coef = value_loss_coef
        self.use_gae = use_gae

        # training and testing params
        self.seed = seed
        self.lr = lr
        self.t_max = t_max
        self.is_train = is_train

        # shared params
        self.optimizer = optimizer
        self.global_model = global_model
        self.worker_id = worker_id
        self.T = T
        self.lock = lock

        # logging instance
        self.logger = logging.getLogger(__name__)


    def run(self):
        if self.is_train:
            self._train()
        else:
            self._test()

    def _train(self):
        """
        Start worker in training mode, i.e.training the shared model with backprop
        loosely based on https://github.com/ikostrikov/pytorch-a3c/blob/master/train.py
        :return: self
        """

        # ensure different seed for each worker thread
        torch.manual_seed(self.seed + self.worker_id)
        self.env.seed(self.seed + self.worker_id)

        # init local NN instance for worker thread
        model = ActorCriticNetwork(self.env.observation_space.shape[0], self.env.action_space, self.is_discrete)
        model.train()

        # if no shared optimizer is provided use individual one
        if self.optimizer is None:
            self.optimizer = torch.optim.RMSprop(self.global_model.parameters(), lr=self.lr)

        state = torch.Tensor(self.env.reset())

        t = 0
        while True:
            # Get state of the global model
            model.load_state_dict(self.global_model.state_dict())

            # containers for computing loss
            values = []
            log_probs = []
            rewards = []
            entropies = []

            reward_sum = 0

            for step in range(self.n_steps):
                t += 1

                if self.is_discrete:
                    # forward pass
                    value, logit = model(state.unsqueeze(0))

                    # prop dist over actions
                    prob = F.softmax(logit, dim=-1)
                    log_prob = F.log_softmax(logit, dim=-1)

                    # compute entropy for loss regularization
                    entropy = -(log_prob * prob).sum(1, keepdim=True)

                    # choose action based on prob dist
                    action = prob.multinomial(num_samples=1).detach()
                    log_prob = log_prob.gather(1, action)

                else:
                    # forward pass
                    value, mu, sigma = model(state)
                    # print("Training worker {} -- mu: {} -- sigma: {}".format(self.worker_id, mu, sigma))

                    # assuming action space is in -high/high
                    high = self.env.action_space.high
                    low = self.env.action_space.low

                    # ------------------------------------------
                    # select action

                    # prob dist over actions
                    prob = torch.distributions.Normal(mu, sigma)
                    # sample during training for exploration
                    action = prob.sample()

<<<<<<< HEAD
                    # avoid sampling outside the allowed range of action_space
                    action = np.clip(action, low, high)

                    Worker.actions_taken_training.append(action)
                    #Worker.values.append(value.detach().numpy())

=======
>>>>>>> 68a4dfe1
                    # print("Training worker {} action: {}".format(self.worker_id, action))

                    # ------------------------------------------
                    # Compute statistics for loss

                    # entropy for regularization
                    entropy = prob.entropy()
                    # log prob of action
                    log_prob = prob.log_prob(action)

                # make selected move
                if isinstance(self.env.action_space, Discrete):
                    action = action.numpy()[0, 0]
                elif isinstance(self.env.action_space, Box):
                    action = action.numpy()[0]

                # avoid sampling outside the allowed range of action_space
                # env is currently clipping internally
                # action = np.clip(action, low, high)

                state, reward, done, _ = self.env.step(action)
                reward_sum = reward_sum + reward
                done = done or t >= self.t_max

                with self.T.get_lock():
                    self.T.value += 1

                # reset env to ensure to get latest state
                if done:
                    t = 0
                    # print('reward_sum for id %d: %d' % (self.worker_id, reward_sum))
                    state = self.env.reset()

                state = torch.Tensor(state)
                values.append(value)
                log_probs.append(log_prob)
                rewards.append(reward)
                entropies.append(entropy)

                # end if terminal state or max episodes are reached
                if done:
                    break

            R = torch.zeros(1, 1)

            # if non terminal state is present set R to be value of current state
            if not done:
                value = model(state.unsqueeze(0))[0]
                R = value.detach()

            values.append(R)

            # compute loss and backprop
            self._compute_loss(R, rewards, values, log_probs, entropies, model)

            sync_grads(model, self.global_model)

            self.optimizer.step()

    def _compute_loss(self, R: torch.Tensor, rewards: list, values: list, log_probs: list, entropies: list,
                      model: ActorCriticNetwork) -> None:
        actor_loss = 0
        critic_loss = 0

        gae = torch.zeros(1, 1)

        # iterate over rewards from most recent to the starting one
        for i in reversed(range(len(rewards))):
            R = rewards[i] + R * self.discount
            advantage = R - values[i]
            critic_loss = critic_loss + 0.5 * advantage.pow(2)
            if self.use_gae:
                # Generalized Advantage Estimataion
                delta_t = rewards[i] + self.discount * values[i + 1] - values[i]
                gae = gae * self.discount * self.tau + delta_t
                actor_loss = actor_loss - log_probs[i] * gae.detach() - self.beta * entropies[i]
            else:
                actor_loss = actor_loss - log_probs[i] * advantage - self.beta * entropies[i]

        # zero grads to avoid computation issues in the next step
        model.zero_grad()
        self.optimizer.zero_grad()

        # compute combined loss of actor_loss and critic_loss
        # avoid overfitting on value loss by scaling it down
        combined_loss = actor_loss + self.value_loss_coef * critic_loss
        combined_loss.mean().backward()
        # combined_loss.backward()
        torch.nn.utils.clip_grad_norm_(model.parameters(), 50)

    def _test(self):
        """
        Start worker in _test mode, i.e. no training is done, only testing is used to validate current performance
        loosely based on https://github.com/ikostrikov/pytorch-a3c/blob/master/_test.py
        :return:
        """

        torch.manual_seed(self.seed + self.worker_id)
        self.env.seed(self.seed + self.worker_id)

        # get an instance of the current global model state
        model = ActorCriticNetwork(self.env.observation_space.shape[0], self.env.action_space, self.is_discrete)
        model.eval()
        model.load_state_dict(self.global_model.state_dict())

        state = torch.Tensor(self.env.reset())
        reward_sum = 0

        t = 0

        taken_actions_test = []

        iteration = 0
        while True:
            self.env.render()
            t += 1

            # forward pass
            with torch.no_grad():
                if self.is_discrete:
                    _, logit = model(state.unsqueeze(0))

                    # prob dist of action space, select best action
                    prob = F.softmax(logit, dim=-1)
                    action = prob.max(1, keepdim=True)[1]

                else:
                    # select mean of normal dist as action --> Expectation
                    _, mu, _ = model(state)
                    # print(value, mu, sigma)
                    action = mu
                    taken_actions_test.append(action)

            # make selected move
            if isinstance(self.env.action_space, Discrete):
                action = action.numpy()[0, 0]
            elif isinstance(self.env.action_space, Box):
                action = action.numpy()[0]

            state, reward, done, _ = self.env.step(action)
            done = done or t >= self.t_max
            reward_sum = reward_sum + reward

            # print current performance if terminal state or max episodes was reached
            if done:
                print("T={}, reward={}, episode_len={}".format(self.T.value, reward_sum, t))
                # reset current cumulated reward and episode counter as well as env
                reward_sum = 0
                t = 0
                state = self.env.reset()

                # Get params from shared global model
                model.load_state_dict(self.global_model.state_dict())

                if iteration == 3:
                    plt.hist(Worker.actions_taken_training)
                    plt.title('Taken Action during Training')
                    plt.show()

                    plt.hist(Worker.actions_taken_training)
                    plt.title('Taken Action during Test-Phase')
                    plt.show()

                # delay _test run for 10s to give the network some time to train
                time.sleep(10)
                #plt.figure()
                iteration += 1

            state = torch.Tensor(state)



            #plt.figure()
            #plt.hist(Worker.values)
            #plt.title('Predicted Values during Training')
            #plt.show()<|MERGE_RESOLUTION|>--- conflicted
+++ resolved
@@ -180,15 +180,12 @@
                     # sample during training for exploration
                     action = prob.sample()
 
-<<<<<<< HEAD
                     # avoid sampling outside the allowed range of action_space
-                    action = np.clip(action, low, high)
+                    #action = np.clip(action, low, high)
 
                     Worker.actions_taken_training.append(action)
                     #Worker.values.append(value.detach().numpy())
 
-=======
->>>>>>> 68a4dfe1
                     # print("Training worker {} action: {}".format(self.worker_id, action))
 
                     # ------------------------------------------
