--- conflicted
+++ resolved
@@ -29,17 +29,10 @@
 
 seed = 123456
 
-<<<<<<< HEAD
-#a3c = A3C(n_worker=4, env_name='CartPole-v0', lr=1e-3, is_discrete=True, seed = seed, optimizer_name='adam')
-#a3c = A3C(n_worker=4, env_name='CartpoleStabShort-v0', lr=1e-4, is_discrete=False, seed = seed, optimizer_name='adam')
-a3c = A3C(n_worker=4, env_name='Pendulum-v0', lr=1e-4, is_discrete=False, seed=seed, optimizer_name='adam')
-a3c.run()
-=======
 # a3c = A3C(n_worker=4, env_name='CartPole-v0', lr=1e-3, is_discrete=True, seed = seed)
 # a3c = A3C(n_worker=4, env_name='CartpoleStabShort-v0', lr=1e-4, is_discrete=False, seed = seed)
 # a3c = A3C(n_worker=4, env_name='Pendulum-v0', lr=1e-4, is_discrete=False, seed=seed)
 # a3c.run()
->>>>>>> 12b11b23
 
 pilco = PILCO(env_name='CartpoleStabShort-v0', seed=seed, n_features=10, T=40, cost_function=cartpolebase_costfunc,
               n_training_samples=5)
