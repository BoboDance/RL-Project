--- conflicted
+++ resolved
@@ -1,9 +1,6 @@
 from A3C.A3C import A3C
-<<<<<<< HEAD
-=======
 from PILCO.CostFunctions.CostFunctions import cartpolebase_costfunc
 from PILCO.PILCO import PILCO
->>>>>>> 122e872a
 
 # currently tested on the following environments:
 # CartPole-v0
@@ -33,22 +30,11 @@
 
 seed = 123456
 
-<<<<<<< HEAD
 # a3c = A3C(n_worker=4, env_name='CartPole-v0', lr=1e-3, is_discrete=True, seed = seed)
-a3c = A3C(n_worker=1, env_name='CartpoleStabShort-v0', lr=1e-4, is_discrete=False, seed=seed)
+# a3c = A3C(n_worker=4, env_name='CartpoleStabShort-v0', lr=1e-4, is_discrete=False, seed = seed)
 # a3c = A3C(n_worker=4, env_name='Pendulum-v0', lr=1e-4, is_discrete=False, seed=seed)
-a3c.run()
+# a3c.run()
 
-# pilco = PILCO(env_name='CartpoleStabShort-v0', seed=seed, n_features=10, T=40, cost_function=cartpolebase_costfunc,
-#               n_training_samples=5)
-# pilco.run(50)
-=======
-a3c = A3C(n_worker=4, env_name='CartPole-v0', lr=1e-3, is_discrete=True, seed = seed)
-# a3c = A3C(n_worker=4, env_name='CartpoleStabShort-v0', lr=1e-4, is_discrete=False, seed = seed)
-#a3c = A3C(n_worker=4, env_name='Pendulum-v0', lr=1e-4, is_discrete=False, seed=seed)
-a3c.run()
-
-#pilco = PILCO(env_name='CartpoleStabShort-v0', seed=seed, n_features=10, T=40, cost_function=cartpolebase_costfunc,
-#              n_training_samples=5)
-#pilco.run(50)
->>>>>>> 122e872a
+pilco = PILCO(env_name='CartpoleStabShort-v0', seed=seed, n_features=10, T=40, cost_function=cartpolebase_costfunc,
+              n_training_samples=5)
+pilco.run(50)